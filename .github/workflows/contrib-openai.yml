# This workflow will install Python dependencies and run tests
# For more information see: https://help.github.com/actions/language-and-framework-guides/using-python-with-github-actions

name: OpenAI4ContribTests

on:
  pull_request_target:
    branches: ['main']
    paths:
      - 'autogen/**'
      - 'test/agentchat/contrib/**'
      - '.github/workflows/contrib-openai.yml'
      - 'setup.py'

jobs:
  RetrieveChatTest:
    strategy:
      matrix:
        os: [ubuntu-latest]
        python-version: ["3.10"]
    runs-on: ${{ matrix.os }}
    environment: openai1
    steps:
      # checkout to pr branch
      - name: Checkout
        uses: actions/checkout@v3
        with:
          ref: ${{ github.event.pull_request.head.sha }}
      - name: Set up Python ${{ matrix.python-version }}
        uses: actions/setup-python@v4
        with:
          python-version: ${{ matrix.python-version }}
      - name: Install packages and dependencies
        run: |
          docker --version
          python -m pip install --upgrade pip wheel
          pip install -e .
          python -c "import autogen"
          pip install coverage pytest-asyncio
      - name: Install packages for test when needed
        run: |
          pip install docker
          pip install qdrant_client[fastembed]
          pip install -e .[retrievechat]
      - name: Coverage
        env:
          OPENAI_API_KEY: ${{ secrets.OPENAI_API_KEY }}
          AZURE_OPENAI_API_KEY: ${{ secrets.AZURE_OPENAI_API_KEY }}
          AZURE_OPENAI_API_BASE: ${{ secrets.AZURE_OPENAI_API_BASE }}
          OAI_CONFIG_LIST: ${{ secrets.OAI_CONFIG_LIST }}
        run: |
          coverage run -a -m pytest test/agentchat/contrib/test_retrievechat.py test/agentchat/contrib/test_qdrant_retrievechat.py
          coverage xml
      - name: Upload coverage to Codecov
        uses: codecov/codecov-action@v3
        with:
          file: ./coverage.xml
          flags: unittests
  CompressionTest:
    strategy:
      matrix:
        os: [ubuntu-latest]
        python-version: ["3.9"]
    runs-on: ${{ matrix.os }}
    environment: openai1
    steps:
      # checkout to pr branch
      - name: Checkout
        uses: actions/checkout@v3
        with:
          ref: ${{ github.event.pull_request.head.sha }}
      - name: Set up Python ${{ matrix.python-version }}
        uses: actions/setup-python@v4
        with:
          python-version: ${{ matrix.python-version }}
      - name: Install packages and dependencies
        run: |
          docker --version
          python -m pip install --upgrade pip wheel
          pip install -e .
          python -c "import autogen"
          pip install coverage pytest-asyncio
      - name: Install packages for test when needed
        run: |
          pip install docker
      - name: Coverage
        env:
          OPENAI_API_KEY: ${{ secrets.OPENAI_API_KEY }}
          AZURE_OPENAI_API_KEY: ${{ secrets.AZURE_OPENAI_API_KEY }}
          AZURE_OPENAI_API_BASE: ${{ secrets.AZURE_OPENAI_API_BASE }}
          OAI_CONFIG_LIST: ${{ secrets.OAI_CONFIG_LIST }}
        run: |
          coverage run -a -m pytest test/agentchat/contrib/test_compressible_agent.py
          coverage xml
      - name: Upload coverage to Codecov
        uses: codecov/codecov-action@v3
        with:
          file: ./coverage.xml
<<<<<<< HEAD
=======
          flags: unittests
  GPTAssistantAgent:
    strategy:
      matrix:
        os: [ubuntu-latest]
        python-version: ["3.11"]
    runs-on: ${{ matrix.os }}
    environment: openai1
    steps:
      # checkout to pr branch
      - name: Checkout
        uses: actions/checkout@v3
        with:
          ref: ${{ github.event.pull_request.head.sha }}
      - name: Set up Python ${{ matrix.python-version }}
        uses: actions/setup-python@v4
        with:
          python-version: ${{ matrix.python-version }}
      - name: Install packages and dependencies
        run: |
          docker --version
          python -m pip install --upgrade pip wheel
          pip install -e .
          python -c "import autogen"
          pip install coverage pytest-asyncio
      - name: Install packages for test when needed
        run: |
          pip install docker
      - name: Coverage
        env:
          OPENAI_API_KEY: ${{ secrets.OPENAI_API_KEY }}
          AZURE_OPENAI_API_KEY: ${{ secrets.AZURE_OPENAI_API_KEY }}
          AZURE_OPENAI_API_BASE: ${{ secrets.AZURE_OPENAI_API_BASE }}
          OAI_CONFIG_LIST: ${{ secrets.OAI_CONFIG_LIST }}
        run: |
          coverage run -a -m pytest test/agentchat/contrib/test_gpt_assistant.py
          coverage xml
      - name: Upload coverage to Codecov
        uses: codecov/codecov-action@v3
        with:
          file: ./coverage.xml
>>>>>>> 72f488e4
          flags: unittests<|MERGE_RESOLUTION|>--- conflicted
+++ resolved
@@ -96,8 +96,6 @@
         uses: codecov/codecov-action@v3
         with:
           file: ./coverage.xml
-<<<<<<< HEAD
-=======
           flags: unittests
   GPTAssistantAgent:
     strategy:
@@ -139,5 +137,4 @@
         uses: codecov/codecov-action@v3
         with:
           file: ./coverage.xml
->>>>>>> 72f488e4
           flags: unittests